set(CMAKE_SYSTEM_NAME Darwin)

if(POLICY CMP0011)
  cmake_policy(SET CMP0011 NEW)
endif()
if(POLICY CMP0012)
  cmake_policy(SET CMP0012 NEW)
endif()

message(STATUS "iPhoneOS Toolchain Config for @CMAKE_CC_ARCH@")

# Set developer directory
execute_process(COMMAND /usr/bin/xcode-select -print-path
                OUTPUT_VARIABLE XCODE_DEVELOPER_DIR
                OUTPUT_STRIP_TRAILING_WHITESPACE)

# Locate gcc
execute_process(COMMAND /usr/bin/xcrun -sdk iphoneos -find gcc
                OUTPUT_VARIABLE CMAKE_C_COMPILER
                OUTPUT_STRIP_TRAILING_WHITESPACE)

# Locate g++
execute_process(COMMAND /usr/bin/xcrun -sdk iphoneos -find g++
                OUTPUT_VARIABLE CMAKE_CXX_COMPILER
                OUTPUT_STRIP_TRAILING_WHITESPACE)

# Set the CMAKE_OSX_SYSROOT to the latest SDK found
execute_process(COMMAND /usr/bin/xcrun -sdk iphoneos --show-sdk-path
                OUTPUT_VARIABLE CMAKE_OSX_SYSROOT
                OUTPUT_STRIP_TRAILING_WHITESPACE)

# Set compilation flags
set(CMAKE_OSX_ARCHITECTURES @CMAKE_CC_ARCH@)
set(CMAKE_CXX_FLAGS "${CMAKE_CXX_FLAGS} -miphoneos-version-min=@IOS_DEPLOYMENT_TARGET@ -fvisibility=hidden -fvisibility-inlines-hidden")
set(CMAKE_C_FLAGS "${CMAKE_C_FLAGS} -miphoneos-version-min=@IOS_DEPLOYMENT_TARGET@ -fvisibility=hidden -fvisibility-inlines-hidden")

# Embed bitcode, if requested
if (@IOS_EMBED_BITCODE@)
  set(CMAKE_CXX_FLAGS "${CMAKE_CXX_FLAGS} -fembed-bitcode")
  set(CMAKE_C_FLAGS "${CMAKE_C_FLAGS} -fembed-bitcode")
endif()

set(CMAKE_OSX_ARCHITECTURES "${CMAKE_OSX_ARCHITECTURES}" CACHE STRING "osx architectures")
set(CMAKE_CXX_FLAGS "${CMAKE_CXX_FLAGS}" CACHE STRING "c++ flags")
set(CMAKE_C_FLAGS "${CMAKE_C_FLAGS}" CACHE STRING "c flags")
set(CMAKE_OSX_SYSROOT "${CMAKE_OSX_SYSROOT}" CACHE PATH "osx sysroot")
set(MACOSX_BUNDLE_GUI_IDENTIFIER CACHE STRING "com.kitware.\${PRODUCT_NAME:identifier}")

set(CMAKE_FIND_ROOT_PATH ${CMAKE_OSX_SYSROOT})
set(CMAKE_FIND_ROOT_PATH_MODE_PROGRAM NEVER)
set(CMAKE_FIND_ROOT_PATH_MODE_LIBRARY ONLY)
set(CMAKE_FIND_ROOT_PATH_MODE_INCLUDE ONLY)

set(APPLE_IOS ON)
set(TARGET_OS_IPHONE ON)


#
# Legacy searches (xcrun is not available)
#

# gcc
if (NOT CMAKE_C_COMPILER)
  find_program(CMAKE_C_COMPILER NAME gcc
    PATHS
    "${XCODE_DEVELOPER_DIR}/Platforms/iPhoneOS.platform/Developer/usr/bin/"
    /Applications/Xcode.app/Contents/Developer/Platforms/iPhoneOS.platform/Developer/usr/bin/
    /Developer/Platforms/iPhoneOS.platform/Developer/usr/bin/
    NO_DEFAULT_PATH)
endif()

# g++
if (NOT CMAKE_CXX_COMPILER)
  find_program(CMAKE_CXX_COMPILER NAME g++
    PATHS
    "${XCODE_DEVELOPER_DIR}/Platforms/iPhoneOS.platform/Developer/usr/bin/"
    /Applications/Xcode.app/Contents/Developer/Platforms/iPhoneOS.platform/Developer/usr/bin/
    /Developer/Platforms/iPhoneOS.platform/Developer/usr/bin/
    NO_DEFAULT_PATH)
endif()

# sysroot
if (NOT CMAKE_OSX_SYSROOT)
  set(possible_sdk_roots
    "${XCODE_DEVELOPER_DIR}/Platforms/iPhoneOS.platform/Developer/SDKs"
    /Applications/Xcode.app/Contents/Developer/Platforms/iPhoneOS.platform/Developer/SDKs
    /Developer/Platforms/iPhoneOS.platform/Developer/SDKs
    )
  foreach(sdk_root ${possible_sdk_roots})
    foreach(sdk
      iPhoneOS9.0.sdk
      iPhoneOS9.1.sdk
      iPhoneOS9.2.sdk
<<<<<<< HEAD
      iPhoneOS9.3.sdk  # guess
      iPhoneOS9.4.sdk  # guess
      iPhoneOS10.0.sdk # guess
      iPhoneOS10.1.sdk # guess
      iPhoneOS11.2.sdk
      iPhoneOS11.3.sdk
      iPhoneOS12.0.sdk
=======
      iPhoneOS9.3.sdk
      iPhoneOS10.0.sdk
      iPhoneOS10.1.sdk
      iPhoneOS10.2.sdk
      iPhoneOS10.3.sdk
      iPhoneOS.sdk
>>>>>>> f521f21c
      )
      if (EXISTS ${sdk_root}/${sdk} AND IS_DIRECTORY ${sdk_root}/${sdk})
        set(CMAKE_OSX_SYSROOT ${sdk_root}/${sdk})
      endif()
    endforeach()
  endforeach()
  if (NOT CMAKE_OSX_SYSROOT)
    message(FATAL_ERROR "Could not find a usable iOS SDK in ${sdk_root}")
  endif()
endif()

message(STATUS "gcc found at: ${CMAKE_C_COMPILER}")
message(STATUS "g++ found at: ${CMAKE_CXX_COMPILER}")
message(STATUS "Using iOS SDK: ${CMAKE_OSX_SYSROOT}")<|MERGE_RESOLUTION|>--- conflicted
+++ resolved
@@ -91,22 +91,12 @@
       iPhoneOS9.0.sdk
       iPhoneOS9.1.sdk
       iPhoneOS9.2.sdk
-<<<<<<< HEAD
-      iPhoneOS9.3.sdk  # guess
-      iPhoneOS9.4.sdk  # guess
-      iPhoneOS10.0.sdk # guess
-      iPhoneOS10.1.sdk # guess
-      iPhoneOS11.2.sdk
-      iPhoneOS11.3.sdk
-      iPhoneOS12.0.sdk
-=======
       iPhoneOS9.3.sdk
       iPhoneOS10.0.sdk
       iPhoneOS10.1.sdk
       iPhoneOS10.2.sdk
       iPhoneOS10.3.sdk
       iPhoneOS.sdk
->>>>>>> f521f21c
       )
       if (EXISTS ${sdk_root}/${sdk} AND IS_DIRECTORY ${sdk_root}/${sdk})
         set(CMAKE_OSX_SYSROOT ${sdk_root}/${sdk})

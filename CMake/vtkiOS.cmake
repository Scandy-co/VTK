cmake_minimum_required(VERSION 3.8 FATAL_ERROR)

include(ExternalProject)

# Convenience variables
set(PREFIX_DIR ${CMAKE_BINARY_DIR}/CMakeExternals/Prefix)
set(BUILD_DIR ${CMAKE_BINARY_DIR}/CMakeExternals/Build)
set(INSTALL_DIR ${CMAKE_BINARY_DIR}/CMakeExternals/Install)

# Remove previous configurations
file(REMOVE_RECURSE ${PREFIX_DIR})
file(REMOVE_RECURSE ${BUILD_DIR})
file(REMOVE_RECURSE ${INSTALL_DIR})

# Define default architectures to compile for
set(IOS_SIMULATOR_ARCHITECTURES "x86_64"
    CACHE STRING "iOS Simulator Architectures")
set(IOS_DEVICE_ARCHITECTURES "arm64"
    CACHE STRING "iOS Device Architectures")
list(REMOVE_DUPLICATES IOS_SIMULATOR_ARCHITECTURES)
list(REMOVE_DUPLICATES IOS_DEVICE_ARCHITECTURES)

<<<<<<< HEAD
# Check that at least one architecture is defined
set(SIMULATOR_ARCHS_NBR 0)
if( $IOS_SIMULATOR_ARCHITECTURES )
  list(LENGTH IOS_SIMULATOR_ARCHITECTURES SIMULATOR_ARCHS_NBR)
endif()

=======
# Only set the number to length if its there
if(IOS_SIMULATOR_ARCHITECTURES)
  # NOTE: OFF and "" still result in length 1 when using LENGTH
  list(LENGTH IOS_SIMULATOR_ARCHITECTURES SIMULATOR_ARCHS_NBR)
else()
  set(SIMULATOR_ARCHS_NBR 0)
endif()
>>>>>>> 70013714
list(LENGTH IOS_DEVICE_ARCHITECTURES DEVICE_ARCHS_NBR)
# Check that at least one architure is defined
math(EXPR IOS_ARCHS_NBR ${DEVICE_ARCHS_NBR}+${SIMULATOR_ARCHS_NBR})
if(NOT ${IOS_ARCHS_NBR})
  message(FATAL_ERROR "No IOS simulator or device architecture to compile for. Populate IOS_DEVICE_ARCHITECTURES and/or IOS_SIMULATOR_ARCHITECTURES.")
endif()

# iOS Deployment Target
execute_process(COMMAND /usr/bin/xcrun -sdk iphoneos --show-sdk-version
                OUTPUT_VARIABLE IOS_DEPLOYMENT_TARGET_TMP
                OUTPUT_STRIP_TRAILING_WHITESPACE)
set(IOS_DEPLOYMENT_TARGET ${IOS_DEPLOYMENT_TARGET_TMP} CACHE STRING "iOS Deployment Target")

set(IOS_EMBED_BITCODE ON CACHE BOOL "Embed LLVM bitcode")

set(CMAKE_FRAMEWORK_INSTALL_PREFIX "${CMAKE_INSTALL_PREFIX}/frameworks"
    CACHE PATH "Framework install path")

# Fail if the install path is invalid
if (NOT EXISTS ${CMAKE_INSTALL_PREFIX})
  message(FATAL_ERROR
    "Install path ${CMAKE_INSTALL_PREFIX} does not exist.")
endif()

# Try to make the framework install directory if it doesn't exist
if (NOT EXISTS ${CMAKE_FRAMEWORK_INSTALL_PREFIX})
  file(MAKE_DIRECTORY ${CMAKE_FRAMEWORK_INSTALL_PREFIX})
  if (NOT EXISTS ${CMAKE_FRAMEWORK_INSTALL_PREFIX})
    message(FATAL_ERROR
      "Framework install path ${CMAKE_FRAMEWORK_INSTALL_PREFIX} does not exist.")
  endif()
endif()

# make sure we have a CTestCustom.cmake file
configure_file("${vtk_cmake_dir}/CTestCustom.cmake.in"
  "${CMAKE_CURRENT_BINARY_DIR}/CTestCustom.cmake" @ONLY)

# Compile a minimal VTK for its compile tools
macro(compile_vtk_tools)
  ExternalProject_Add(
    vtk-compile-tools
    SOURCE_DIR ${CMAKE_SOURCE_DIR}
    PREFIX ${CMAKE_BINARY_DIR}/CompileTools
    BINARY_DIR ${CMAKE_BINARY_DIR}/CompileTools
    INSTALL_COMMAND ""
    BUILD_ALWAYS 1
    CMAKE_CACHE_ARGS
      -DVTK_BUILD_COMPILE_TOOLS_ONLY:BOOL=ON
      -DCMAKE_BUILD_TYPE:STRING=Release
      -DVTK_BUILD_ALL_MODULES:BOOL=OFF
      -DBUILD_SHARED_LIBS:BOOL=ON
      -DVTK_BUILD_EXAMPLES:BOOL=OFF
      -DVTK_BUILD_TESTING:BOOL=OFF
      -DCMAKE_MAKE_PROGRAM:FILEPATH=${CMAKE_MAKE_PROGRAM}
  )
endmacro()
compile_vtk_tools()


# Hide some CMake configs from the user
mark_as_advanced(FORCE
  BUILD_SHARED_LIBS
  BUILD_TESTING
  CMAKE_INSTALL_PREFIX
  CMAKE_OSX_ARCHITECTURES
  CMAKE_OSX_DEPLOYMENT_TARGET
  CMAKE_OSX_ROOT
)
if(BUILD_SHARED_LIBS)
  message(WARNING "Can not build shared libraries for iOS framework. BUILD_SHARED_LIBS will be ignored.")
endif()
if(BUILD_TESTING)
  message(WARNING "Tests not supported for the iOS framework. BUILD_TESTING will be ignored.")
endif()

# expose some module options
set(module_options
  #DICOM
  FiltersHybrid
  FiltersModeling
  FiltersParallel
  FiltersPoints
  FiltersSources
  IOGeometry
  IOImage
  IOInfovis
  IOLegacy
  IOPLY
  IOXML
  InteractionStyle
  InteractionWidgets
  RenderingFreeType
  RenderingImage
  RenderingLOD
  RenderingOpenGL2
  RenderingVolumeOpenGL2)

set(IOXML_desc "Include IO/XML Module")
set(InteractionStyle_desc "Include InteractionStyle module")
set(InteractionWidgets_desc "Include InteractionWidgets module")
set(RenderingLOD_desc "Include LOD Rendering Support")
set(RenderingOpenGL2_desc "Include Polygonal Rendering Support")
set(RenderingVolumeOpenGL2_desc "Include Volume Rendering Support")

set(InteractionStyle_default ON)
set(RenderingOpenGL2_default ON)
set(RenderingVolumeOpenGL2_default ON)

foreach (module IN LISTS module_options)
  set(desc "Turn on or off this module")
  if (DEFINED "${module}_desc")
    set(desc "${${module}_desc}")
  endif ()
  set(default OFF)
  if (DEFINED "${module}_default")
    set(default "${${module}_default}")
  endif ()
  option(VTK_MODULE_ENABLE_VTK_${module} "${desc}" ${default})
  set("enable_option_${module}" "DONT_WANT")
  if (VTK_MODULE_ENABLE_VTK_${module})
    set("enable_option_${module}" "YES")
  endif ()
endforeach ()

# XXX(FIXME): DICOM has not been added back into the main build yet.
if (FALSE AND Module_vtkDICOM)
  set(DICOM_OPTION -DModule_vtkDICOM:BOOL=ON)
endif()

# Now cross-compile VTK with custom toolchains
set(ios_cmake_flags
  -DBUILD_SHARED_LIBS:BOOL=OFF
  -DVTK_BUILD_TESTING:BOOL=OFF
  -DVTK_BUILD_EXAMPLES:BOOL=${VTK_BUILD_EXAMPLES}
  -DVTK_USE_64BIT_IDS:BOOL=OFF
  -DVTK_GROUP_ENABLE_Rendering:STRING=DONT_WANT
  -DVTK_GROUP_ENABLE_StandAlone:STRING=DONT_WANT
  -DVTK_GROUP_ENABLE_Imaging:STRING=DONT_WANT
  -DVTK_GROUP_ENABLE_MPI:STRING=DONT_WANT
  -DVTK_GROUP_ENABLE_Views:STRING=DONT_WANT
  -DVTK_GROUP_ENABLE_Qt:STRING=DONT_WANT
  -DVTK_GROUP_ENABLE_Web:STRING=DONT_WANT
  -DVTK_SMP_IMPLEMENTATION_TYPE:STRING=${VTK_SMP_IMPLEMENTATION_TYPE}
  -DVTK_MODULE_ENABLE_VTK_RenderingOpenGL2:STRING=${enable_option_RenderingOpenGL2}
  -DVTK_MODULE_ENABLE_VTK_InteractionStyle:STRING=${enable_option_InteractionStyle}
  -DVTK_MODULE_ENABLE_VTK_InteractionWidgets:STRING=${enable_option_InteractionWidgets}
  -DVTK_MODULE_ENABLE_VTK_IOXML:STRING=${enable_option_IOXML}
  -DVTK_MODULE_ENABLE_VTK_FiltersHybrid:STRING=${enable_option_FiltersHybrid}
  -DVTK_MODULE_ENABLE_VTK_FiltersModeling:STRING=${enable_option_FiltersModeling}
  -DVTK_MODULE_ENABLE_VTK_FiltersParallel:STRING=${enable_option_FiltersParallel}
  -DVTK_MODULE_ENABLE_VTK_FiltersPoints:STRING=${enable_option_FiltersPoints}
  -DVTK_MODULE_ENABLE_VTK_FiltersSources:STRING=${enable_option_FiltersSources}
  -DVTK_MODULE_ENABLE_VTK_IOGeometry:STRING=${enable_option_IOGeometry}
  -DVTK_MODULE_ENABLE_VTK_IOLegacy:STRING=${enable_option_IOLegacy}
  -DVTK_MODULE_ENABLE_VTK_IOImage:STRING=${enable_option_IOImage}
  -DVTK_MODULE_ENABLE_VTK_IOPLY:STRING=${enable_option_IOPLY}
  -DVTK_MODULE_ENABLE_VTK_IOInfovis:STRING=${enable_option_IOInfovis}
  -DVTK_MODULE_ENABLE_VTK_RenderingFreeType:STRING=${enable_option_RenderingFreeType}
  -DVTK_MODULE_ENABLE_VTK_RenderingImage:STRING=${enable_option_RenderingImage}
  -DVTK_MODULE_ENABLE_VTK_RenderingVolumeOpenGL2:STRING=${enable_option_RenderingVolumeOpenGL2}
  -DVTK_MODULE_ENABLE_VTK_RenderingLOD:STRING=${enable_option_RenderingLOD}
  ${DICOM_OPTION}
)

if (Module_vtkDICOM AND IOS_EMBED_BITCODE)
  # libvtkzlib does not contain bitcode
  list (APPEND ios_cmake_flags
    -DBUILD_DICOM_PROGRAMS:BOOL=OFF
    )
endif()

macro(crosscompile target toolchain_file)
  ExternalProject_Add(
    ${target}
    SOURCE_DIR ${CMAKE_SOURCE_DIR}
    PREFIX ${PREFIX_DIR}/${target}
    BINARY_DIR ${BUILD_DIR}/${target}
    INSTALL_DIR ${INSTALL_DIR}/${target}
    DEPENDS vtk-compile-tools
    ${BUILD_ALWAYS_STRING}
    CMAKE_ARGS
      -DCMAKE_CROSSCOMPILING:BOOL=ON
      -DCMAKE_BUILD_TYPE:STRING=${CMAKE_BUILD_TYPE}
      -DCMAKE_TOOLCHAIN_FILE:FILEPATH=${toolchain_file}
      -DVTKCompileTools_DIR:PATH=${CMAKE_BINARY_DIR}/CompileTools
      -DCMAKE_INSTALL_PREFIX:PATH=${INSTALL_DIR}/${target}
      -DCMAKE_MAKE_PROGRAM:FILEPATH=${CMAKE_MAKE_PROGRAM}
      ${ios_cmake_flags}
  )
  #
  # add an INSTALL_ALWAYS since we want it and cmake lacks it
  #
  ExternalProject_Get_Property(${target} binary_dir)
  _ep_get_build_command(${target} INSTALL cmd)
  ExternalProject_Add_Step(${target} always-install
    COMMAND ${cmd}
    WORKING_DIRECTORY ${binary_dir}
    DEPENDEES build install
    ALWAYS 1
    )
endmacro()

# for simulator architectures
if (${SIMULATOR_ARCHS_NBR})
  configure_file(CMake/ios.simulator.toolchain.cmake.in
    ${CMAKE_CURRENT_BINARY_DIR}/CMake/ios.simulator.toolchain.cmake
    @ONLY
  )
  crosscompile(vtk-ios-simulator
    ${CMAKE_CURRENT_BINARY_DIR}/CMake/ios.simulator.toolchain.cmake
  )
  set(VTK_GLOB_LIBS "${VTK_GLOB_LIBS} \"${INSTALL_DIR}/vtk-ios-simulator/lib/libvtk*.a\"" )
  list(APPEND IOS_ARCHITECTURES vtk-ios-simulator )
endif()

# for each device architecture
foreach (arch ${IOS_DEVICE_ARCHITECTURES})
  set(CMAKE_CC_ARCH ${arch})
  configure_file(CMake/ios.device.toolchain.cmake.in
    ${CMAKE_CURRENT_BINARY_DIR}/CMake/ios.device.toolchain.${arch}.cmake
    @ONLY
  )
  crosscompile(vtk-ios-device-${arch}
    ${CMAKE_CURRENT_BINARY_DIR}/CMake/ios.device.toolchain.${arch}.cmake
  )
  set(VTK_GLOB_LIBS "${VTK_GLOB_LIBS} \"${INSTALL_DIR}/vtk-ios-device-${arch}/lib/libvtk*.a\"" )
  list(APPEND IOS_ARCHITECTURES vtk-ios-device-${arch} )
endforeach()

# Pile it all into a framework
list(GET IOS_ARCHITECTURES 0 IOS_ARCH_FIRST)
set(VTK_INSTALLED_HEADERS
    "${INSTALL_DIR}/${IOS_ARCH_FIRST}/include/vtk-${VTK_MAJOR_VERSION}.${VTK_MINOR_VERSION}")
configure_file(CMake/MakeFramework.cmake.in
               ${CMAKE_CURRENT_BINARY_DIR}/CMake/MakeFramework.cmake
               @ONLY)
add_custom_target(vtk-framework ALL
  COMMAND ${CMAKE_COMMAND} -P ${CMAKE_CURRENT_BINARY_DIR}/CMake/MakeFramework.cmake
  DEPENDS ${IOS_ARCHITECTURES})<|MERGE_RESOLUTION|>--- conflicted
+++ resolved
@@ -20,22 +20,12 @@
 list(REMOVE_DUPLICATES IOS_SIMULATOR_ARCHITECTURES)
 list(REMOVE_DUPLICATES IOS_DEVICE_ARCHITECTURES)
 
-<<<<<<< HEAD
 # Check that at least one architecture is defined
 set(SIMULATOR_ARCHS_NBR 0)
-if( $IOS_SIMULATOR_ARCHITECTURES )
+if( IOS_SIMULATOR_ARCHITECTURES )
   list(LENGTH IOS_SIMULATOR_ARCHITECTURES SIMULATOR_ARCHS_NBR)
 endif()
 
-=======
-# Only set the number to length if its there
-if(IOS_SIMULATOR_ARCHITECTURES)
-  # NOTE: OFF and "" still result in length 1 when using LENGTH
-  list(LENGTH IOS_SIMULATOR_ARCHITECTURES SIMULATOR_ARCHS_NBR)
-else()
-  set(SIMULATOR_ARCHS_NBR 0)
-endif()
->>>>>>> 70013714
 list(LENGTH IOS_DEVICE_ARCHITECTURES DEVICE_ARCHS_NBR)
 # Check that at least one architure is defined
 math(EXPR IOS_ARCHS_NBR ${DEVICE_ARCHS_NBR}+${SIMULATOR_ARCHS_NBR})

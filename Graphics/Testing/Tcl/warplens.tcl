--- conflicted
+++ resolved
@@ -34,11 +34,7 @@
 gf SetInputConnection [wl GetOutputPort]
 
 vtkTriangleFilter tf
-<<<<<<< HEAD
-tf SetInputConnection [wl GetOutputPort]
-=======
 tf SetInputConnection [gf GetOutputPort]
->>>>>>> 5c942bfd
 
 vtkStripper strip
 strip SetInputConnection [tf GetOutputPort]

/*=========================================================================

 Program:   Visualization Toolkit
 Module:    vtkAMRToUniformGrid.cxx

 Copyright (c) Ken Martin, Will Schroeder, Bill Lorensen
 All rights reserved.
 See Copyright.txt or http://www.kitware.com/Copyright.htm for details.

 This software is distributed WITHOUT ANY WARRANTY; without even
 the implied warranty of MERCHANTABILITY or FITNESS FOR A PARTICULAR
 PURPOSE.  See the above copyright notice for more information.

 =========================================================================*/

#include "vtkAMRResampleFilter.h"
#include "vtkAMRBox.h"
#include "vtkObjectFactory.h"
#include "vtkStreamingDemandDrivenPipeline.h"
#include "vtkInformation.h"
#include "vtkInformationVector.h"
#include "vtkMultiBlockDataSet.h"
#include "vtkHierarchicalBoxDataSet.h"
#include "vtkMultiProcessController.h"
#include "vtkUniformGrid.h"
#include "vtkIndent.h"
#include "vtkAMRUtilities.h"
#include "vtkBoundingBox.h"
#include "vtkMath.h"
#include "vtkCompositeDataPipeline.h"
#include "vtkFieldData.h"
#include "vtkCellData.h"
#include "vtkPointData.h"
#include "vtkCell.h"
#include "vtkXMLImageDataWriter.h"
#include "vtkExtentRCBPartitioner.h"
#include "vtkUniformGridPartitioner.h"

#include "vtkTimerLog.h"

#include <cassert>
#include <sstream>
#include <cmath>
#include <algorithm>



vtkStandardNewMacro( vtkAMRResampleFilter );

//-----------------------------------------------------------------------------
vtkAMRResampleFilter::vtkAMRResampleFilter()
{
  this->TransferToNodes      = 1;
  this->DemandDrivenMode     = 0;
  this->NumberOfPartitions   = 1;
  this->LevelOfResolution    = 0;
  this->AMRMetaData          = NULL;
  this->NumberOfSamples[0]   = this->NumberOfSamples[1] = this->NumberOfSamples[2] = 10;
  this->Controller           = vtkMultiProcessController::GetGlobalController();
  this->ROI                  = vtkMultiBlockDataSet::New();

  for( int i=0; i < 3; ++i )
    {
    this->Min[i] = 0.;
    this->Max[i] = 1.;
    }
  this->SetNumberOfInputPorts( 1 );
  this->SetNumberOfOutputPorts( 1 );
}

//-----------------------------------------------------------------------------
vtkAMRResampleFilter::~vtkAMRResampleFilter()
{
  this->BlocksToLoad.clear();

  if( this->ROI != NULL )
    {
    this->ROI->Delete();
    }
  this->ROI = NULL;
}

//-----------------------------------------------------------------------------
void vtkAMRResampleFilter::PrintSelf( std::ostream &oss, vtkIndent indent )
{
  this->Superclass::PrintSelf( oss, indent );
}

//-----------------------------------------------------------------------------
int vtkAMRResampleFilter::FillInputPortInformation(
    int vtkNotUsed(port), vtkInformation *info )
{
  assert( "pre: information object is NULL" && (info != NULL) );
  info->Set(
   vtkAlgorithm::INPUT_REQUIRED_DATA_TYPE(), "vtkHierarchicalBoxDataSet" );
  return 1;
}

//-----------------------------------------------------------------------------
int vtkAMRResampleFilter::FillOutputPortInformation(
    int vtkNotUsed(port), vtkInformation *info )
{
  assert( "pre: information object is NULL" && (info != NULL) );
  info->Set(vtkDataObject::DATA_TYPE_NAME(),"vtkMultiBlockDataSet");
  return 1;
}

//-----------------------------------------------------------------------------
int vtkAMRResampleFilter::RequestUpdateExtent(
    vtkInformation*, vtkInformationVector **inputVector,
    vtkInformationVector* vtkNotUsed(outputVector) )
{
  assert( "pre: inputVector is NULL" && (inputVector != NULL) );
  vtkInformation *info = inputVector[0]->GetInformationObject(0);
  assert( "pre: info is NULL" && (info != NULL) );

  if( this->DemandDrivenMode == 1 )
    {
    // Tell reader to load all requested blocks.
    info->Set( vtkCompositeDataPipeline::LOAD_REQUESTED_BLOCKS(), 1 );

    // Tell reader which blocks this process requires
    info->Set(
        vtkCompositeDataPipeline::UPDATE_COMPOSITE_INDICES(),
        &this->BlocksToLoad[0], this->BlocksToLoad.size() );
    }
  return 1;
}

//-----------------------------------------------------------------------------
int vtkAMRResampleFilter::RequestInformation(
    vtkInformation* vtkNotUsed(rqst),
    vtkInformationVector** inputVector,
    vtkInformationVector* outputVector )
{

  assert( "pre: inputVector is NULL" && (inputVector != NULL) );

  vtkInformation *input = inputVector[0]->GetInformationObject( 0 );
  assert( "pre: input is NULL" && (input != NULL)  );

  if( this->DemandDrivenMode == 1 &&
      input->Has(vtkCompositeDataPipeline::COMPOSITE_DATA_META_DATA() ) )
    {
    this->AMRMetaData = vtkHierarchicalBoxDataSet::New();
    this->AMRMetaData->ShallowCopy(
    vtkHierarchicalBoxDataSet::SafeDownCast(
      input->Get( vtkCompositeDataPipeline::COMPOSITE_DATA_META_DATA() ) ) );


    // Get Region
    double h[3];
    this->ComputeAndAdjustRegionParameters( this->AMRMetaData, h );
    this->GetRegion( h );

    // Compute which blocks to load
    this->ComputeAMRBlocksToLoad( this->AMRMetaData );
    }

 return 1;
}

//-----------------------------------------------------------------------------
int vtkAMRResampleFilter::RequestData(
    vtkInformation* vtkNotUsed(rqst), vtkInformationVector** inputVector,
    vtkInformationVector* outputVector )
{
  cerr << "Running Resampler\n";

  // STEP 0: Get input object
  vtkInformation *input = inputVector[0]->GetInformationObject( 0 );
  assert( "pre: Null information object!" && (input != NULL) );
  vtkHierarchicalBoxDataSet *amrds=
     vtkHierarchicalBoxDataSet::SafeDownCast(
      input->Get(vtkDataObject::DATA_OBJECT()));
  assert( "pre: input AMR dataset is NULL" && (amrds != NULL) );

  // STEP 1: Get output object
   vtkInformation *output = outputVector->GetInformationObject( 0 );
   assert( "pre: Null output information object!" && (output != NULL) );

   vtkMultiBlockDataSet *mbds =
      vtkMultiBlockDataSet::SafeDownCast(
          output->Get(vtkDataObject::DATA_OBJECT() ) );
   assert( "pre: ouput grid is NULL" && (mbds != NULL) );

  // STEP 2: Get Metadata
  if( this->DemandDrivenMode == 1 )
    {
    assert( "pre: Metadata must have been populated in RqstInfo" &&
            (this->AMRMetaData != NULL) );
    this->ExtractRegion( amrds, mbds, this->AMRMetaData );
    }
  else
    {
    // GetRegion
    double h[3];
    this->ComputeAndAdjustRegionParameters(amrds, h );
    this->GetRegion( h );
    this->ExtractRegion( amrds, mbds, amrds);
    }

  return 1;
}

//-----------------------------------------------------------------------------
bool vtkAMRResampleFilter::FoundDonor(
    double q[3],vtkUniformGrid *&donorGrid,int &cellIdx)
{
  assert( "pre: donor grid is NULL" && (donorGrid != NULL) );
  double gbounds[6];
  // Lets do a trival spatial check
  donorGrid->GetBounds(gbounds);
  if ((q[0] < gbounds[0]) || (q[0] > gbounds[1]) ||
      (q[1] < gbounds[2]) || (q[1] > gbounds[3]) || 
      (q[2] < gbounds[4]) || (q[2] > gbounds[5]))
    {
    return false;
    }
  int ijk[3];
  double pcoords[3];
  int status = donorGrid->ComputeStructuredCoordinates( q, ijk, pcoords );
  if( status == 1 )
    {
    cellIdx=vtkStructuredData::ComputeCellId(donorGrid->GetDimensions(),ijk);
    return true;
    }
  return false;
}

//-----------------------------------------------------------------------------
void vtkAMRResampleFilter::InitializeFields(
      vtkFieldData *f, vtkIdType size, vtkCellData *src )
{
  assert( "pre: field data is NULL!" && (f != NULL) );
  assert( "pre: source cell data is NULL" && (src != NULL) );

  for( int arrayIdx=0; arrayIdx < src->GetNumberOfArrays(); ++arrayIdx )
    {
    int dataType        = src->GetArray( arrayIdx )->GetDataType();
    vtkDataArray *array = vtkDataArray::CreateDataArray( dataType );
    assert( "pre: failed to create array!" && (array != NULL) );

    array->SetName( src->GetArray(arrayIdx)->GetName() );
    array->SetNumberOfComponents(
             src->GetArray(arrayIdx)->GetNumberOfComponents() );
    array->SetNumberOfTuples( size );
    assert( "post: array size mismatch" &&
            (array->GetNumberOfTuples() == size) );

    f->AddArray( array );
    array->Delete();

//      int myIndex = -1;
//      vtkDataArray *arrayPtr = f->GetArray(
//          src->GetArray(arrayIdx)->GetName(), myIndex );
//      assert( "post: array index mismatch" && (myIndex == arrayIdx) );
//      assert( "post: array size mismatch" &&
//              (arrayPtr->GetNumberOfTuples()==size) );

    assert( "post: array size mismatch" &&
            (f->GetArray( arrayIdx)->GetNumberOfTuples() == size) );
    } // END for all arrays

}

//-----------------------------------------------------------------------------
void vtkAMRResampleFilter::CopyData(
    vtkFieldData *target, vtkIdType targetIdx,
    vtkCellData *src, vtkIdType srcIdx )
{
  assert( "pre: target field data is NULL" && (target != NULL) );
  assert( "pre: source field data is NULL" && (src != NULL) );
  assert( "pre: number of arrays does not match" &&
           (target->GetNumberOfArrays() == src->GetNumberOfArrays() ) );

  int arrayIdx = 0;
  for( ; arrayIdx < src->GetNumberOfArrays(); ++arrayIdx )
    {
    vtkDataArray *targetArray = target->GetArray( arrayIdx );
    vtkDataArray *srcArray    = src->GetArray( arrayIdx );
    assert( "pre: target array is NULL!" && (targetArray != NULL) );
    assert( "pre: source array is NULL!" && (srcArray != NULL) );
    assert( "pre: targer/source array number of components mismatch!" &&
            (targetArray->GetNumberOfComponents()==
             srcArray->GetNumberOfComponents() ) );
    assert( "pre: target/source array names mismatch!" &&
            (strcmp(targetArray->GetName(),srcArray->GetName()) == 0) );
    assert( "pre: source index is out-of-bounds" &&
            (srcIdx >=0) &&
            (srcIdx < srcArray->GetNumberOfTuples() ) );
    assert( "pre: target index is out-of-bounds" &&
            (targetIdx >= 0) &&
            (targetIdx < targetArray->GetNumberOfTuples() ) );

    int c=0;
    for( ; c < srcArray->GetNumberOfComponents(); ++c )
      {
      double f = srcArray->GetComponent( srcIdx, c );
      targetArray->SetComponent( targetIdx, c, f );
      } // END for all componenents

    } // END for all arrays
}

//-----------------------------------------------------------------------------
void vtkAMRResampleFilter::ComputeCellCentroid(
    vtkUniformGrid *g, const vtkIdType cellIdx, double c[3] )
{
  assert( "pre: uniform grid is NULL" && (g != NULL) );
  assert( "pre: centroid is NULL" && (c != NULL) );
  assert( "pre: cell index out-of-bounds" &&
           (cellIdx >= 0) && (cellIdx < g->GetNumberOfCells()) );


  vtkCell *myCell = g->GetCell( cellIdx );
  assert( "post: cell is NULL!" && (myCell != NULL) );

  double pc[3]; // the parametric center
  double *weights = new double[ myCell->GetNumberOfPoints() ];
  assert( "post: weights vector is NULL" && (weights != NULL) );

  int subId = myCell->GetParametricCenter( pc );
  myCell->EvaluateLocation( subId, pc, c, weights );
  delete [] weights;
}

//-----------------------------------------------------------------------------
void vtkAMRResampleFilter::TransferToCellCenters(
        vtkUniformGrid *g, vtkHierarchicalBoxDataSet *amrds )
{
  assert( "pre: uniform grid is NULL" && (g != NULL) );
  assert( "pre: AMR data-strucutre is NULL" && (amrds != NULL) );

  // STEP 0: Get the first block so that we know the arrays
//  vtkUniformGrid *refGrid = amrds->GetDataSet(0,0);
//  assert( "pre: Block(0,0) is NULL!" && (refGrid != NULL) );
  vtkUniformGrid *refGrid = this->GetReferenceGrid( amrds );

  // STEP 1: Get the cell-data of the reference grid
  vtkCellData *CD = refGrid->GetCellData();
  assert( "pre: Donor CellData is NULL!" && (CD != NULL)  );

  // STEP 2: Get the cell data of the resampled grid
  vtkCellData *fieldData = g->GetCellData();
  assert( "pre: Target PointData is NULL!" && (fieldData != NULL) );

  // STEP 3: Initialize the fields on the resampled grid
  this->InitializeFields( fieldData, g->GetNumberOfCells(), CD );

  if(fieldData->GetNumberOfArrays() == 0)
    {
    return;
    }

  // TODO: this is a very naive implementation and should be optimized. However,
  // mostly this filter is used to transfer the solution to the grid nodes and
  // not on the cell nodes.
  vtkIdType cellIdx = 0;
  for( ; cellIdx < g->GetNumberOfCells(); ++cellIdx )
    {
    double qPoint[3];
    this->ComputeCellCentroid( g, cellIdx, qPoint );

    unsigned int level=0;
    for( ; level < amrds->GetNumberOfDataSets( level ); ++level )
      {
      unsigned int dataIdx = 0;
      for( ; dataIdx < amrds->GetNumberOfDataSets( level ); ++dataIdx )
        {
          int donorCellIdx = -1;
          vtkUniformGrid *donorGrid = amrds->GetDataSet(level,dataIdx);
          if( (donorGrid!=NULL) &&
              this->FoundDonor(qPoint,donorGrid,donorCellIdx) )
            {
            assert( "pre: donorCellIdx is invalid" &&
                    (donorCellIdx >= 0) &&
                    (donorCellIdx < donorGrid->GetNumberOfCells()) );
            CD = donorGrid->GetCellData();
            this->CopyData( fieldData, cellIdx, CD, donorCellIdx );
            } // END if
        } // END for all datasets
      } // END for all levels
    } // END for all cells
}

//-----------------------------------------------------------------------------
void vtkAMRResampleFilter::SearchForDonorGridAtLevel(
    double q[3], vtkHierarchicalBoxDataSet *amrds,
    unsigned int level, vtkUniformGrid *&donorGrid,
    int &donorCellIdx )
{
  assert( "pre: AMR dataset is NULL" && (amrds != NULL) );

<<<<<<< HEAD
  std::ostringstream oss;
  oss << "SearchLevel-" << level;

  vtkTimerLog::MarkStartEvent( oss.str().c_str() );

  unsigned int dataIdx = 0;
  for( ; dataIdx < amrds->GetNumberOfDataSets(level); ++dataIdx )
=======
  unsigned int dataIdx, num = amrds->GetNumberOfDataSets(level);
  for(dataIdx = 0; dataIdx < num; ++dataIdx )
>>>>>>> 13f0565e
    {
    donorCellIdx = -1;
    donorGrid    = amrds->GetDataSet(level,dataIdx);

    if( (donorGrid!=NULL) &&
       this->FoundDonor(q,donorGrid,donorCellIdx) )
     {
     assert( "pre: donorCellIdx is invalid" &&
             (donorCellIdx >= 0) &&
             (donorCellIdx < donorGrid->GetNumberOfCells()) );
     vtkTimerLog::MarkEndEvent( oss.str().c_str() );
     return;
     } // END if

    } // END for all data at level


  // No suitable grid is found at the requested level, set donorGrid to NULL
  // to indicate that to the caller.
  donorGrid = NULL;
  vtkTimerLog::MarkEndEvent( oss.str().c_str() );
}

//-----------------------------------------------------------------------------
int vtkAMRResampleFilter::ProbeGridPointInAMR(
    double q[3], vtkUniformGrid *&donorGrid, unsigned int &donorLevel,
    vtkHierarchicalBoxDataSet *amrds, unsigned int maxLevel )
{
  assert( "pre: AMR dataset is NULL" && amrds != NULL );

  vtkUniformGrid *currentGrid = NULL;
  int currentCellIdx          = -1;
  int donorCellIdx            = -1;
  unsigned int currentLevel = 0;;
  bool hadDonorGrid = false;

  // STEP 0: Check the previously cached donor-grid
  if( donorGrid != NULL )
    {
    hadDonorGrid = true;
    if(!this->FoundDonor( q, donorGrid, donorCellIdx ) )
      {
      // Lets see if the point is contained by a grid at the same donar level
      this->SearchForDonorGridAtLevel(q,amrds,donorLevel,donorGrid,donorCellIdx);
      }
    
    // If donorGrid is still not NULL then we found the grid and potential starting
    // level
    if (donorGrid != NULL)
      {
      assert( "pre: donorCellIdx is invalid" &&
              (donorCellIdx >= 0) && (donorCellIdx < donorGrid->GetNumberOfCells()) );
      
      // Lets see if the cell is blanked - if it isn't then we found the highest
      // resolution grid that contains the point
      if (donorGrid->IsCellVisible(donorCellIdx))
        {
        //return donorCellIdx;
        }

      // Initialize values for step 1 s.t. that the search will start from the
      // current donorLevel
      currentGrid    = donorGrid;
      currentCellIdx = donorCellIdx;
      currentLevel = donorLevel+1;
      }
    else
      {
      // If we are here then we know the point is not on the donor level
      // and therefore not contained in any of the more refined levels -
      // Base on the assumption of overlapping AMR

      assert("pre:Donor Level is 0" && donorLevel != 0);
      // Initialize values for step 1 s.t. the search will start from level 0.
      donorGrid  = NULL;
      maxLevel = donorLevel;
      donorLevel = 0;
      currentLevel = 0;
      }
    }

  // If we didn't have an initial donor grid or if we still have one
  // we need to test higher res grids
  int startLevel, endLevel;
  int incLevel;
  if (!((donorGrid == NULL) && hadDonorGrid))
    {
    startLevel = currentLevel;
    endLevel = maxLevel;
    incLevel = 1;
    }
  else
    {
    startLevel = maxLevel-1;
    endLevel = -1;
    incLevel = -1;
    }
  // STEP 1: Search in the AMR hierarchy for the donor-grid
  for( int level=startLevel; level != endLevel; level += incLevel )
    {
    this->SearchForDonorGridAtLevel(q,amrds,level,donorGrid,donorCellIdx);
    if( donorGrid != NULL )
      {
      // Lets see if this is the highest resolution grid that contains the 
      // point
      donorLevel = level;
      // if we are going from fine to coarse then we can stop the search
      if (incLevel == -1)
        {
        return donorCellIdx;
        }

      if (donorGrid->IsCellVisible(donorCellIdx))
        {
        //return donorCellIdx;
        }
      // we found a grid that contains the point at level l, let's store it
      // here temporatily in case there is a grid at a higher resolution that
      // we need to use.
      currentGrid    = donorGrid;
      currentCellIdx = donorCellIdx;
      currentLevel = level;
      }
    else if( currentGrid != NULL )
      {
      // we did not find the point at a higher res, but, we did find at a lower
      // resolution, so we will use the solution we found previously
      // THIS SHOULD NOW NOT HAPPEN!!
      //vtkErrorMacro("Could not find point in an unblanked cell.");
      donorGrid    = currentGrid;
      donorCellIdx = currentCellIdx;
      donorLevel = currentLevel;
      break;
      }
    else
      {
      // we are not able to find a grid/cell that contains the query point, in
      // this case we will just return.
      donorCellIdx = -1;
      donorGrid    = NULL;
      donorLevel = 0;
      break;
      }
    } // END for all levels
  return( donorCellIdx );
}

//-----------------------------------------------------------------------------
void vtkAMRResampleFilter::TransferToGridNodes(
    vtkUniformGrid *g, vtkHierarchicalBoxDataSet *amrds )
{
  assert( "pre: uniform grid is NULL" && (g != NULL) );
  assert( "pre: AMR data-structure is NULL" && (amrds != NULL) );

  // STEP 0: Initialize the fields on the grid
  vtkUniformGrid *refGrid = this->GetReferenceGrid( amrds );

  vtkCellData *CD = refGrid->GetCellData();
  assert( "pre: Donor CellData is NULL!" && (CD != NULL)  );

  vtkPointData *PD = g->GetPointData();
  assert( "pre: Target PointData is NULL!" && (PD != NULL) );

  // STEP 0: Initialize the fields on the grid
  this->InitializeFields( PD, g->GetNumberOfPoints(), CD );

  // STEP 1: If no arrays are selected, there is no need to interpolate
  // anything on the grid, just return
  if(PD->GetNumberOfArrays() == 0)
    {
    return;
    }

  // STEP 2: Fix the maximum level at which the search algorithm will operate
  unsigned int maxLevelToLoad = 0;
  if( this->LevelOfResolution < static_cast<int>(amrds->GetNumberOfLevels()))
    {
    maxLevelToLoad = this->LevelOfResolution+1;
    }
  else
    {
    maxLevelToLoad = amrds->GetNumberOfLevels();
    }

  // STEP 3: Loop through all the points and find the donors.
  int numPoints           = 0;
  unsigned int donorLevel = 0;
  vtkUniformGrid *donorGrid = NULL;
  for( vtkIdType pIdx = 0; pIdx < g->GetNumberOfPoints(); ++pIdx )
    {
    double qPoint[3];
    g->GetPoint( pIdx, qPoint );

    int donorCellIdx =
        this->ProbeGridPointInAMR(
            qPoint,donorGrid, donorLevel, amrds,maxLevelToLoad );

    if( donorCellIdx != -1 )
      {
      assert(donorGrid != NULL);
      CD = donorGrid->GetCellData();
      this->CopyData( PD, pIdx, CD, donorCellIdx );
      }
    else
      {
      // Point is outside the domain, blank it
      ++ numPoints;
      g->BlankPoint( pIdx );
      }

    } // END for all grid nodes

//    if( numPoints > 0 )
//      {
//      vtkWarningMacro( "Number of points outside domain: " << numPoints
//          << "/" << g->GetNumberOfPoints() );
//      }
}

//-----------------------------------------------------------------------------
void vtkAMRResampleFilter::TransferSolution(
    vtkUniformGrid *g, vtkHierarchicalBoxDataSet *amrds)
{
  assert( "pre: uniform grid is NULL" && (g != NULL) );
  assert( "pre: AMR data-strucutre is NULL" && (amrds != NULL) );

  if( this->TransferToNodes == 1 )
    {
    this->TransferToGridNodes( g, amrds );
    }
  else
    {
    this->TransferToCellCenters( g, amrds );
    }
}

//-----------------------------------------------------------------------------
void vtkAMRResampleFilter::ExtractRegion(
    vtkHierarchicalBoxDataSet *amrds, vtkMultiBlockDataSet *mbds,
    vtkHierarchicalBoxDataSet *metadata )
{

  assert( "pre: input AMR data-structure is NULL" && (amrds != NULL) );
  assert( "pre: metatadata is NULL" && (metadata != NULL) );
  assert( "pre: resampled grid should not be NULL" && (mbds != NULL) );

//  std::cout << "NumBlocks: " << this->ROI->GetNumberOfBlocks() << std::endl;
//  std::cout << "NumProcs: "  << this->Controller->GetNumberOfProcesses() << std::endl;
//  std::cout.flush();

  assert( "pre: NumProcs must equal NumBlocks" &&
   ( static_cast<int>(this->ROI->GetNumberOfBlocks()) == this->Controller->GetNumberOfProcesses()));

  mbds->SetNumberOfBlocks( this->ROI->GetNumberOfBlocks( ) );
  for( unsigned int block=0; block < this->ROI->GetNumberOfBlocks(); ++block )
    {
    if( this->IsRegionMine( block ) )
      {
      vtkUniformGrid *grid = vtkUniformGrid::New();
      grid->ShallowCopy( this->ROI->GetBlock( block ) );
      this->TransferSolution( grid, amrds );
      mbds->SetBlock( block, grid );
      grid->Delete();
      }
    else
      {
      mbds->SetBlock( block, NULL );
      }
    } // END for all blocks

}

//-----------------------------------------------------------------------------
void vtkAMRResampleFilter::ComputeAMRBlocksToLoad(
    vtkHierarchicalBoxDataSet *metadata )
{
  assert( "pre: metadata is NULL" && (metadata != NULL) );

  this->BlocksToLoad.clear();

  unsigned int maxLevelToLoad = 0;
  if( this->LevelOfResolution < static_cast<int>(metadata->GetNumberOfLevels()))
    {
    maxLevelToLoad = this->LevelOfResolution+1;
    }
  else
    {
    maxLevelToLoad = metadata->GetNumberOfLevels();
    }

  unsigned int level=0;
  for( ;level < maxLevelToLoad; ++level )
    {
    unsigned int dataIdx = 0;
    for( ; dataIdx < metadata->GetNumberOfDataSets( level ); ++dataIdx )
      {
      vtkUniformGrid *grd = metadata->GetDataSet( level, dataIdx );
      assert( "pre: Metadata grid is NULL" && (grd != NULL) );

      if( this->IsBlockWithinBounds( grd ) )
        {
        this->BlocksToLoad.push_back(
        metadata->GetCompositeIndex(level,dataIdx) );
        } // END check if the block is within the bounds of the ROI
      } // END for all data
    } // END for all levels

   std::sort( this->BlocksToLoad.begin(), this->BlocksToLoad.end() );
   cerr << "Number Levels Loaded = " << maxLevelToLoad << " Number of Blocks = " << BlocksToLoad.size() << "\n";
}

//-----------------------------------------------------------------------------
void vtkAMRResampleFilter::GetDomainParameters(
    vtkHierarchicalBoxDataSet *amr,
    double domainMin[3], double domainMax[3], double h[3],
    int dims[3], double &rf )
{
  assert( "pre: AMR dataset is NULL!" && (amr != NULL) );

  vtkAMRBox amrBox;
  amr->GetRootAMRBox( amrBox );

  rf = amr->GetRefinementRatio(1);

  amrBox.GetNumberOfNodes( dims );
  amrBox.GetMinBounds( domainMin );
  amrBox.GetMaxBounds( domainMax );
  amrBox.GetGridSpacing( h );
}

//-----------------------------------------------------------------------------
void vtkAMRResampleFilter::SnapBounds(
    const double h0[3], const double domainMin[3], const double domainMax[3],
    const int dims[3], bool outside[6] )
{
  int i, j;
  for(i=0, j=0; i < 3; ++i )
    {
    // Snap the parts of the bounds that lie outside of the AMR data
    if (this->Min[i] < domainMin[i])
      {
      outside[j++] = true;
      this->GridMin[i] = domainMin[i];
      }
    else
      {
      outside[j++] = false;
      this->GridMin[i] = this->Min[i];
      }

    if (this->Max[i] > domainMax[i])
      {
      outside[j++] = true;
      this->GridMax[i] = domainMax[i];
      }
    else
      {
      outside[j++] = false;
      this->GridMax[i] = this->Max[i];
      }
    }
}

//-----------------------------------------------------------------------------
void vtkAMRResampleFilter::ComputeLevelOfResolution(
    const int N[3], const double h0[3], const double L[3], const double rf )
{
  this->LevelOfResolution = 0;
  for( int i=0; i < 3; ++i )
    {
    double c1        = ( ( N[i]*h0[i] )/L[i] );
    int currentLevel = vtkMath::Floor( 0.5+(log(c1)/log(rf)) );
    if( currentLevel > this->LevelOfResolution )
      {
      this->LevelOfResolution = currentLevel;
      }
    } // END for all i
  std::cerr << "Requested Max Level = " << this->LevelOfResolution << "\n";
}

//-----------------------------------------------------------------------------
bool vtkAMRResampleFilter::RegionIntersectsWithAMR(
    double domainMin[3], double domainMax[3],
    double regionMin[3], double regionMax[3])
{
  vtkBoundingBox domain;
  domain.SetMinPoint( domainMin );
  domain.SetMaxPoint( domainMax );

  vtkBoundingBox region;
  region.SetMinPoint( regionMin );
  region.SetMaxPoint( regionMax );

  if( domain.Intersects(region) )
    {
    return true;
    }

  return false;
}

//-----------------------------------------------------------------------------
void vtkAMRResampleFilter::AdjustNumberOfSamplesInRegion(
    const double Rh[3],
    const bool outside[6], int N[3] )
{
  int startIndex;
  int endIndex;
  double dx = 0.0;
  for( int i=0; i < 3; ++i )
    {
    N[i] = this->NumberOfSamples[i];

    // Get ijk of the snapped bounding wrt the requested virtual grid.
    if( outside[i*2] || outside[i*2+1] )
      {
      dx = this->GridMin[i]-this->Min[i];
      if (dx > 0.0)
        {
        startIndex = static_cast<int>( dx/Rh[i]+1 );
        }
      else
        {
        startIndex = 0;
        }

      dx  = this->GridMax[i]-this->Min[i];
      endIndex = static_cast<int>( dx/Rh[i]+1 );

      if (endIndex > N[i])
        {
        endIndex = N[i];
        }
      int newN = endIndex - startIndex +1;
      if (newN <= N[i])
        {
        N[i] = newN;
        }
      else
        {
        int oops;
        oops =1;
        }
      }
    }
  int minN = 
    (N[0] < N[1]) ? ((N[0] < N[2]) ? N[0] : N[2]) : ((N[1] < N[2]) ? N[1] : N[2]);
  N[0] = N[1] = N[2] = minN;
}

//-----------------------------------------------------------------------------
void vtkAMRResampleFilter::ComputeAndAdjustRegionParameters(
    vtkHierarchicalBoxDataSet *amrds, double h[3] )
{
  assert( "pre: AMR dataset is NULL" && (amrds != NULL) );

  // STEP 0: Get domain parameters from root level metadata
  int dims[3];
  double h0[3];
  double domainMin[3];
  double domainMax[3];
  double rf;
  this->GetDomainParameters( amrds, domainMin, domainMax, h0, dims, rf );

  // STEP 1: Check to see if the requested region intersects the AMR domain
  if( !this->RegionIntersectsWithAMR(domainMin, domainMax, this->Min, this->Max))
    {
    h[0]=h[1]=h[2]=0.0;
    return;
    }

  // STEP 3: Get requested region parameters
  double L0[3]; // initial length of each box side
  double Rh[3]; // initial spacing based on the number of samples requested.
  for( int i=0; i < 3; ++i )
    {
    L0[i] = this->Max[i]-this->Min[i];
    Rh[i] = L0[i]/(this->NumberOfSamples[i]-1);
    }

// DEBUG
//  this->WriteUniformGrid(this->Min,this->NumberOfSamples,Rh,"RequestedGrid" );
// END DEBUG
// DEBUG
//  this->WriteUniformGrid(domainMin,dims,h0,"RootGrid");
// END DEBUG

  // STEP 4: Snap region to domain bounds
  bool outside[6];
  // Determine the Min/Max of the computed grid
  this->SnapBounds(h0, domainMin, domainMax,dims,outside);

  // STEP 5: Compute grid parameters on the snapped region
  double L[3];
  for( int i=0; i < 3; ++i )
    {
    L[i] = this->GridMax[i]-this->GridMin[i];
    h[i] = L[i]/(this->NumberOfSamples[i]-1);
    }

// DEBUG
//  this->WriteUniformGrid(min,this->NumberOfSamples,h,"SnappedGrid");
// END DEBUG

  // STEP 6: Adjust N according to how much of the requested region is cropped
  int N[3];
  this->AdjustNumberOfSamplesInRegion(Rh, outside, N );


  // STEP 7: Adjust region parameters
  for( int i=0; i < 3; ++i )
    {
    this->GridNumberOfSamples[i] = (N[i] > 1)? N[i] : 2;
    h[i] = L[i]/(this->GridNumberOfSamples[i]-1);
    }

  this->ComputeLevelOfResolution(this->GridNumberOfSamples,h0,L,rf);
}

//-----------------------------------------------------------------------------
void vtkAMRResampleFilter::GetRegion( double h[3] )
{
  assert( "pre: Region of interest is NULL!" && (this->ROI != NULL) );

  unsigned int block = 0;
  for( ; block < this->ROI->GetNumberOfBlocks(); ++block  )
    {
    this->ROI->RemoveBlock( block );
    }

  if( h[0]==0.0 && h[1]==0.0 && h[2]==0.0 )
    {
    return;
    }

  vtkUniformGrid *grd = vtkUniformGrid::New();
  grd->SetOrigin( this->GridMin );
  grd->SetSpacing( h );
  grd->SetDimensions( this->GridNumberOfSamples );
  if( grd ->GetNumberOfPoints() == 0 )
    {
    vtkErrorMacro( "Empty Grid!" );
    return;
    }

  vtkUniformGridPartitioner *gridPartitioner = vtkUniformGridPartitioner::New();
  gridPartitioner->SetInput( grd );
  grd->Delete();

  gridPartitioner->SetNumberOfPartitions( this->NumberOfPartitions );
  gridPartitioner->Update();

  this->ROI->DeepCopy( gridPartitioner->GetOutput() );

  gridPartitioner->Delete();
}

//-----------------------------------------------------------------------------
bool vtkAMRResampleFilter::GridsIntersect( vtkUniformGrid *g1, vtkUniformGrid *g2 )
{
  assert( "pre: g1 is NULL" && (g1 != NULL) );
  assert( "pre: g2 is NULL" && (g2 != NULL) );

  if( g1->GetNumberOfPoints() == 0 || g2->GetNumberOfPoints() == 0 )
    {
    return false;
    }

  vtkBoundingBox b1;
  b1.SetBounds( g1->GetBounds() );

  vtkBoundingBox b2;
  b2.SetBounds( g2->GetBounds() );

  if( b1.IntersectBox( b2 ) )
    {
    return true;
    }

  return false;
}

//-----------------------------------------------------------------------------
bool vtkAMRResampleFilter::IsBlockWithinBounds( vtkUniformGrid *grd )
{
  assert( "pre: Input AMR grid is NULL" && (grd != NULL) );

  for( unsigned int block=0; block < this->ROI->GetNumberOfBlocks(); ++block )
    {
    if( this->IsRegionMine( block ) )
      {
      vtkUniformGrid *blk =
          vtkUniformGrid::SafeDownCast( this->ROI->GetBlock( block ) );
      assert( "pre: block is NULL" && (blk != NULL) );

      if( this->GridsIntersect( grd, blk ) )
        {
        return true;
        }
      } // END if region is mine
    } // END for all blocks

  return false;
}

//-----------------------------------------------------------------------------
int vtkAMRResampleFilter::GetRegionProcessId( const int regionIdx )
{
  if( !this->IsParallel() )
    {
    return 0;
    }

  int N = this->Controller->GetNumberOfProcesses();
  return( regionIdx%N );
}

//-----------------------------------------------------------------------------
bool vtkAMRResampleFilter::IsRegionMine( const int regionIdx )
{
  if( !this->IsParallel() )
    {
    return true;
    }

  int myRank = this->Controller->GetLocalProcessId();
  if( myRank == this->GetRegionProcessId( regionIdx ) )
    {
    return true;
    }

  return false;
}

//-----------------------------------------------------------------------------
bool vtkAMRResampleFilter::IsParallel()
{
  if( this->Controller == NULL )
    {
    return false;
    }

  if( this->Controller->GetNumberOfProcesses() > 1 )
    {
    return true;
    }

  return false;
}

//-----------------------------------------------------------------------------
vtkUniformGrid* vtkAMRResampleFilter::GetReferenceGrid(
    vtkHierarchicalBoxDataSet *amrds)
{
  assert( "pre:AMR dataset is  NULL" && (amrds != NULL) );

  unsigned int numLevels = amrds->GetNumberOfLevels();
  for(unsigned int l=0; l < numLevels; ++l )
    {
    unsigned int numDatasets = amrds->GetNumberOfDataSets( l );
    for( unsigned int dataIdx=0; dataIdx < numDatasets; ++dataIdx )
      {
      vtkUniformGrid *refGrid = amrds->GetDataSet( l, dataIdx );
      if( refGrid != NULL )
        {
        return( refGrid );
        }
      } // END for all datasets
    } // END for all number of levels

  // This process has no grids
  return NULL;
}

//-----------------------------------------------------------------------------
void vtkAMRResampleFilter::WriteUniformGrid(
    double origin[3], int dims[3], double h[3],
    std::string prefix )
{
  vtkUniformGrid *grd = vtkUniformGrid::New();
  grd->SetOrigin( origin );
  grd->SetSpacing( h );
  grd->SetDimensions( dims );

  this->WriteUniformGrid( grd, prefix );
  grd->Delete();
}

//-----------------------------------------------------------------------------
void vtkAMRResampleFilter::WriteUniformGrid(
    vtkUniformGrid *g, std::string prefix )
{
  assert( "pre: Uniform grid (g) is NULL!" && (g != NULL) );

  vtkXMLImageDataWriter *imgWriter = vtkXMLImageDataWriter::New();

  std::ostringstream oss;
  oss << prefix << "." << imgWriter->GetDefaultFileExtension();
  imgWriter->SetFileName( oss.str().c_str() );
  imgWriter->SetInput( g );
  imgWriter->Write();

  imgWriter->Delete();
}<|MERGE_RESOLUTION|>--- conflicted
+++ resolved
@@ -392,7 +392,6 @@
 {
   assert( "pre: AMR dataset is NULL" && (amrds != NULL) );
 
-<<<<<<< HEAD
   std::ostringstream oss;
   oss << "SearchLevel-" << level;
 
@@ -400,10 +399,6 @@
 
   unsigned int dataIdx = 0;
   for( ; dataIdx < amrds->GetNumberOfDataSets(level); ++dataIdx )
-=======
-  unsigned int dataIdx, num = amrds->GetNumberOfDataSets(level);
-  for(dataIdx = 0; dataIdx < num; ++dataIdx )
->>>>>>> 13f0565e
     {
     donorCellIdx = -1;
     donorGrid    = amrds->GetDataSet(level,dataIdx);
